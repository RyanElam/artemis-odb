--- conflicted
+++ resolved
@@ -1,17 +1,3 @@
-<<<<<<< HEAD
-package com.artemis;
-
-/**
- * A tag class.
- * <p>
- * All components in the system must extend this class.
- * </p>
- * 
- * @author Arni Arent
- */
-@ComponentConformanceValidator
-public abstract class Component {}
-=======
 package com.artemis;
 
 /**
@@ -23,5 +9,4 @@
  * @author Arni Arent
  */
 @ComponentConformanceValidator
-public abstract class Component {}
->>>>>>> bdbc0c2a
+public abstract class Component {}