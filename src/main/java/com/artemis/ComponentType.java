--- conflicted
+++ resolved
@@ -1,161 +1,142 @@
-package com.artemis;
-
-import java.util.IdentityHashMap;
-
-import com.artemis.utils.Bag;
-
-
-/**
- * Identifies components in artemis without having to use classes.
- * <p>
- * This class keeps a list of all generated component types for fast
- * retrieval.
- * </p>
- *
- * @author Arni Arent
- */
-public class ComponentType {
-<<<<<<< HEAD
-	enum Taxonomy {
-		BASIC, POOLED, PACKED;
-	}
-	
-	
-=======
-
-	/**
-	 * Contains all generated component types, newly generated component types
-	 * will be stored here.
-	 */
-	private static final IdentityHashMap<Class<? extends Component>, ComponentType> componentTypes
-			= new IdentityHashMap<Class<? extends Component>, ComponentType>();
-
->>>>>>> 8d329474
-	/** Amount of generated component types. */
-	private static int INDEX = 0;
-	/** Index of this component type in componentTypes. */
-	private final int index;
-	/** The class type of the component type. */
-	private final Class<? extends Component> type;
-	/** True if component type is a {@link PackedComponent} */
-//	private final boolean packedComponentType;
-	private final Taxonomy taxonomy;
-	private static final Bag<ComponentType> types = new Bag<ComponentType>();
-
-
-	/**
-	 * Creates a new {@link ComponentType} instance of given component class.
-	 *
-	 * @param type
-	 *			the components class
-	 */
-	private ComponentType(Class<? extends Component> type) {
-		types.set(INDEX, this);
-		index = INDEX++;
-		this.type = type;
-		if (PackedComponent.class.isAssignableFrom(type)) {
-			taxonomy = Taxonomy.PACKED;
-		} else if (PooledComponent.class.isAssignableFrom(type)) {
-			taxonomy = Taxonomy.POOLED;
-		} else {
-			taxonomy = Taxonomy.BASIC;
-		}
-	}
-
-
-	/**
-	 * Get the component type's index.
-	 *
-	 * @return the component types index
-	 */
-	public int getIndex() {
-		return index;
-	}
-
-
-	@Override
-	public String toString() {
-		return "ComponentType["+type.getSimpleName()+"] ("+index+")";
-	}
-<<<<<<< HEAD
-	
-	protected Taxonomy getTaxonomy() {
-		return taxonomy;
-	}
-	
-	protected static Taxonomy getTaxonomy(int index) {
-		ComponentType type = types.get(index);
-		return type != null ? type.getTaxonomy() : Taxonomy.BASIC;
-	}
-	
-	public boolean isPackedComponent() {
-		return taxonomy == Taxonomy.PACKED;
-	}
-	
-	protected static boolean isPackedComponent(int index) {
-		ComponentType type = types.get(index);
-		return type != null ? type.isPackedComponent() : false;
-	}
-	
-	protected Class<? extends Component> getType() {
-		return type;
-	}
-	
-	/**
-	 * Contains all generated component types, newly generated component types
-	 * will be stored here.
-	 */
-	private static final HashMap<Class<? extends Component>, ComponentType> componentTypes
-			= new HashMap<Class<? extends Component>, ComponentType>();
-=======
->>>>>>> 8d329474
-
-	/**
-	 * Gets the component type for the given component class.
-	 * <p>
-	 * If no component type exists yet, a new one will be created and stored
-	 * for later retrieval.
-	 * </p>
-	 *
-	 * @param c
-	 *			the component's class to get the type for
-	 *
-	 * @return the component's {@link ComponentType}
-	 */
-	public static ComponentType getTypeFor(Class<? extends Component> c) {
-		ComponentType type = componentTypes.get(c);
-
-		if (type == null) {
-			type = new ComponentType(c);
-			componentTypes.put(c, type);
-		}
-
-		return type;
-	}
-	
-	/**
-	 * Gets the component type for the given component class.
-	 * <p>
-	 *
-	 * @param c
-	 *			the component's class to get the type for
-	 *
-	 * @return the component's {@link ComponentType}
-	 */
-	public static ComponentType getTypeFor(int index) {
-		return types.get(index);
-	}
-
-	/**
-	 * Get the index of the component type of given component class.
-	 *
-	 * @param c
-	 *			the component class to get the type index for
-	 *
-	 * @return the component type's index
-	 */
-	public static int getIndexFor(Class<? extends Component> c) {
-		return getTypeFor(c).getIndex();
-	}
-	
-}
+package com.artemis;
+
+import java.util.IdentityHashMap;
+
+import com.artemis.utils.Bag;
+
+
+/**
+ * Identifies components in artemis without having to use classes.
+ * <p>
+ * This class keeps a list of all generated component types for fast
+ * retrieval.
+ * </p>
+ *
+ * @author Arni Arent
+ */
+public class ComponentType {
+	enum Taxonomy {
+		BASIC, POOLED, PACKED;
+	}
+
+	/**
+	 * Contains all generated component types, newly generated component types
+	 * will be stored here.
+	 */
+	private static final IdentityHashMap<Class<? extends Component>, ComponentType> componentTypes
+			= new IdentityHashMap<Class<? extends Component>, ComponentType>();
+
+	/** Amount of generated component types. */
+	private static int INDEX = 0;
+	/** Index of this component type in componentTypes. */
+	private final int index;
+	/** The class type of the component type. */
+	private final Class<? extends Component> type;
+	/** True if component type is a {@link PackedComponent} */
+	private final Taxonomy taxonomy;
+	private static final Bag<ComponentType> types = new Bag<ComponentType>();
+
+	/**
+	 * Creates a new {@link ComponentType} instance of given component class.
+	 *
+	 * @param type
+	 *			the components class
+	 */
+	private ComponentType(Class<? extends Component> type) {
+		types.set(INDEX, this);
+		index = INDEX++;
+		this.type = type;
+		if (PackedComponent.class.isAssignableFrom(type)) {
+			taxonomy = Taxonomy.PACKED;
+		} else if (PooledComponent.class.isAssignableFrom(type)) {
+			taxonomy = Taxonomy.POOLED;
+		} else {
+			taxonomy = Taxonomy.BASIC;
+		}
+	}
+
+	/**
+	 * Get the component type's index.
+	 *
+	 * @return the component types index
+	 */
+	public int getIndex() {
+		return index;
+	}
+
+	@Override
+	public String toString() {
+		return "ComponentType["+type.getSimpleName()+"] ("+index+")";
+	}
+	
+	protected Taxonomy getTaxonomy() {
+		return taxonomy;
+	}
+	
+	protected static Taxonomy getTaxonomy(int index) {
+		ComponentType type = types.get(index);
+		return type != null ? type.getTaxonomy() : Taxonomy.BASIC;
+	}
+	
+	public boolean isPackedComponent() {
+		return taxonomy == Taxonomy.PACKED;
+	}
+	
+	protected static boolean isPackedComponent(int index) {
+		ComponentType type = types.get(index);
+		return type != null ? type.isPackedComponent() : false;
+	}
+	
+	protected Class<? extends Component> getType() {
+		return type;
+	}
+	
+	/**
+	 * Gets the component type for the given component class.
+	 * <p>
+	 * If no component type exists yet, a new one will be created and stored
+	 * for later retrieval.
+	 * </p>
+	 *
+	 * @param c
+	 *			the component's class to get the type for
+	 *
+	 * @return the component's {@link ComponentType}
+	 */
+	public static ComponentType getTypeFor(Class<? extends Component> c) {
+		ComponentType type = componentTypes.get(c);
+
+		if (type == null) {
+			type = new ComponentType(c);
+			componentTypes.put(c, type);
+		}
+
+		return type;
+	}
+	
+	/**
+	 * Gets the component type for the given component class.
+	 * <p>
+	 *
+	 * @param c
+	 *			the component's class to get the type for
+	 *
+	 * @return the component's {@link ComponentType}
+	 */
+	public static ComponentType getTypeFor(int index) {
+		return types.get(index);
+	}
+
+	/**
+	 * Get the index of the component type of given component class.
+	 *
+	 * @param c
+	 *			the component class to get the type index for
+	 *
+	 * @return the component type's index
+	 */
+	public static int getIndexFor(Class<? extends Component> c) {
+		return getTypeFor(c).getIndex();
+	}
+	
+}